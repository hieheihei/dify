--- conflicted
+++ resolved
@@ -5,11 +5,7 @@
 import { useBoolean } from 'ahooks'
 import TracingIcon from './tracing-icon'
 import ProviderPanel from './provider-panel'
-<<<<<<< HEAD
-import type { AliyunConfig, LangFuseConfig, LangSmithConfig, OpikConfig, WeaveConfig } from './type'
-=======
-import type { ArizeConfig, LangFuseConfig, LangSmithConfig, OpikConfig, PhoenixConfig, WeaveConfig } from './type'
->>>>>>> ebc4fdc4
+import type { AliyunConfig, ArizeConfig, LangFuseConfig, LangSmithConfig, OpikConfig, PhoenixConfig, WeaveConfig } from './type'
 import { TracingProvider } from './type'
 import ProviderConfigModal from './provider-config-modal'
 import Indicator from '@/app/components/header/indicator'
@@ -33,12 +29,8 @@
   langFuseConfig: LangFuseConfig | null
   opikConfig: OpikConfig | null
   weaveConfig: WeaveConfig | null
-<<<<<<< HEAD
   aliyunConfig: AliyunConfig | null
-  onConfigUpdated: (provider: TracingProvider, payload: LangSmithConfig | LangFuseConfig | OpikConfig | WeaveConfig | AliyunConfig) => void
-=======
-  onConfigUpdated: (provider: TracingProvider, payload: ArizeConfig | PhoenixConfig | LangSmithConfig | LangFuseConfig | OpikConfig | WeaveConfig) => void
->>>>>>> ebc4fdc4
+  onConfigUpdated: (provider: TracingProvider, payload: ArizeConfig | PhoenixConfig | LangSmithConfig | LangFuseConfig | OpikConfig | WeaveConfig | AliyunConfig) => void
   onConfigRemoved: (provider: TracingProvider) => void
 }
 
@@ -79,11 +71,7 @@
     }
   }, [onChooseProvider])
 
-<<<<<<< HEAD
-  const handleConfigUpdated = useCallback((payload: LangSmithConfig | LangFuseConfig | OpikConfig | WeaveConfig | AliyunConfig) => {
-=======
-  const handleConfigUpdated = useCallback((payload: ArizeConfig | PhoenixConfig | LangSmithConfig | LangFuseConfig | OpikConfig | WeaveConfig) => {
->>>>>>> ebc4fdc4
+  const handleConfigUpdated = useCallback((payload: ArizeConfig | PhoenixConfig | LangSmithConfig | LangFuseConfig | OpikConfig | WeaveConfig | AliyunConfig) => {
     onConfigUpdated(currentProvider!, payload)
     hideConfigModal()
   }, [currentProvider, hideConfigModal, onConfigUpdated])
@@ -93,13 +81,8 @@
     hideConfigModal()
   }, [currentProvider, hideConfigModal, onConfigRemoved])
 
-<<<<<<< HEAD
-  const providerAllConfigured = langSmithConfig && langFuseConfig && opikConfig && weaveConfig && aliyunConfig
-  const providerAllNotConfigured = !langSmithConfig && !langFuseConfig && !opikConfig && !weaveConfig && !aliyunConfig
-=======
-  const providerAllConfigured = arizeConfig && phoenixConfig && langSmithConfig && langFuseConfig && opikConfig && weaveConfig
-  const providerAllNotConfigured = !arizeConfig && !phoenixConfig && !langSmithConfig && !langFuseConfig && !opikConfig && !weaveConfig
->>>>>>> ebc4fdc4
+  const providerAllConfigured = arizeConfig && phoenixConfig && langSmithConfig && langFuseConfig && opikConfig && weaveConfig && aliyunConfig
+  const providerAllNotConfigured = !arizeConfig && !phoenixConfig && !langSmithConfig && !langFuseConfig && !opikConfig && !weaveConfig && !aliyunConfig
 
   const switchContent = (
     <Switch
@@ -214,16 +197,14 @@
     if (weaveConfig)
       configuredPanels.push(weavePanel)
 
-<<<<<<< HEAD
+    if (arizeConfig)
+      configuredPanels.push(arizePanel)
+
+    if (phoenixConfig)
+      configuredPanels.push(phoenixPanel)
+
     if (aliyunConfig)
       configuredPanels.push(aliyunPanel)
-=======
-    if (arizeConfig)
-      configuredPanels.push(arizePanel)
-
-    if (phoenixConfig)
-      configuredPanels.push(phoenixPanel)
->>>>>>> ebc4fdc4
 
     return configuredPanels
   }
@@ -313,12 +294,9 @@
                 {langSmithPanel}
                 {opikPanel}
                 {weavePanel}
-<<<<<<< HEAD
-                {aliyunPanel}
-=======
                 {arizePanel}
                 {phoenixPanel}
->>>>>>> ebc4fdc4
+                {aliyunPanel}
               </div>
             </>
           )
