'use client'
import type { FC } from 'react'
import React, { useCallback, useEffect, useState } from 'react'
import { RiArrowDownDoubleLine } from '@remixicon/react'
import { useTranslation } from 'react-i18next'
import { usePathname } from 'next/navigation'
import { useBoolean } from 'ahooks'
<<<<<<< HEAD
import type { AliyunConfig, LangFuseConfig, LangSmithConfig, OpikConfig, WeaveConfig } from './type'
=======
import type { ArizeConfig, LangFuseConfig, LangSmithConfig, OpikConfig, PhoenixConfig, WeaveConfig } from './type'
>>>>>>> ebc4fdc4
import { TracingProvider } from './type'
import TracingIcon from './tracing-icon'
import ConfigButton from './config-button'
import cn from '@/utils/classnames'
<<<<<<< HEAD
import {
  AliyunIcon,
  LangfuseIcon,
  LangsmithIcon,
  OpikIcon,
  WeaveIcon,
} from '@/app/components/base/icons/src/public/tracing'
=======
import { ArizeIcon, LangfuseIcon, LangsmithIcon, OpikIcon, PhoenixIcon, WeaveIcon } from '@/app/components/base/icons/src/public/tracing'
>>>>>>> ebc4fdc4
import Indicator from '@/app/components/header/indicator'
import { fetchTracingConfig as doFetchTracingConfig, fetchTracingStatus, updateTracingStatus } from '@/service/apps'
import type { TracingStatus } from '@/models/app'
import Toast from '@/app/components/base/toast'
import { useAppContext } from '@/context/app-context'
import Loading from '@/app/components/base/loading'
import Divider from '@/app/components/base/divider'

const I18N_PREFIX = 'app.tracing'

const Panel: FC = () => {
  const { t } = useTranslation()
  const pathname = usePathname()
  const matched = pathname.match(/\/app\/([^/]+)/)
  const appId = (matched?.length && matched[1]) ? matched[1] : ''
  const { isCurrentWorkspaceEditor } = useAppContext()
  const readOnly = !isCurrentWorkspaceEditor

  const [isLoaded, {
    setTrue: setLoaded,
  }] = useBoolean(false)

  const [tracingStatus, setTracingStatus] = useState<TracingStatus | null>(null)
  const enabled = tracingStatus?.enabled || false
  const handleTracingStatusChange = async (tracingStatus: TracingStatus, noToast?: boolean) => {
    await updateTracingStatus({ appId, body: tracingStatus })
    setTracingStatus(tracingStatus)
    if (!noToast) {
      Toast.notify({
        type: 'success',
        message: t('common.api.success'),
      })
    }
  }

  const handleTracingEnabledChange = (enabled: boolean) => {
    handleTracingStatusChange({
      tracing_provider: tracingStatus?.tracing_provider || null,
      enabled,
    })
  }
  const handleChooseProvider = (provider: TracingProvider) => {
    handleTracingStatusChange({
      tracing_provider: provider,
      enabled: true,
    })
  }
  const inUseTracingProvider: TracingProvider | null = tracingStatus?.tracing_provider || null

<<<<<<< HEAD
  const InUseProviderIcon
    = inUseTracingProvider === TracingProvider.langSmith
      ? LangsmithIcon
      : inUseTracingProvider === TracingProvider.langfuse
        ? LangfuseIcon
        : inUseTracingProvider === TracingProvider.opik
          ? OpikIcon
          : inUseTracingProvider === TracingProvider.weave
            ? WeaveIcon
            : inUseTracingProvider === TracingProvider.aliyun
              ? AliyunIcon
            : LangsmithIcon
=======
  const providerIconMap: Record<TracingProvider, React.FC<{ className?: string }>> = {
    [TracingProvider.arize]: ArizeIcon,
    [TracingProvider.phoenix]: PhoenixIcon,
    [TracingProvider.langSmith]: LangsmithIcon,
    [TracingProvider.langfuse]: LangfuseIcon,
    [TracingProvider.opik]: OpikIcon,
    [TracingProvider.weave]: WeaveIcon,
  }
  const InUseProviderIcon = inUseTracingProvider ? providerIconMap[inUseTracingProvider] : undefined
>>>>>>> ebc4fdc4

  const [arizeConfig, setArizeConfig] = useState<ArizeConfig | null>(null)
  const [phoenixConfig, setPhoenixConfig] = useState<PhoenixConfig | null>(null)
  const [langSmithConfig, setLangSmithConfig] = useState<LangSmithConfig | null>(null)
  const [langFuseConfig, setLangFuseConfig] = useState<LangFuseConfig | null>(null)
  const [opikConfig, setOpikConfig] = useState<OpikConfig | null>(null)
  const [weaveConfig, setWeaveConfig] = useState<WeaveConfig | null>(null)
<<<<<<< HEAD
  const [aliyunConfig, setAliyunConfig] = useState<AliyunConfig | null>(null)
  const hasConfiguredTracing = !!(langSmithConfig || langFuseConfig || opikConfig || weaveConfig || aliyunConfig)
=======
  const hasConfiguredTracing = !!(langSmithConfig || langFuseConfig || opikConfig || weaveConfig || arizeConfig || phoenixConfig)
>>>>>>> ebc4fdc4

  const fetchTracingConfig = async () => {
    const { tracing_config: arizeConfig, has_not_configured: arizeHasNotConfig } = await doFetchTracingConfig({ appId, provider: TracingProvider.arize })
    if (!arizeHasNotConfig)
      setArizeConfig(arizeConfig as ArizeConfig)
    const { tracing_config: phoenixConfig, has_not_configured: phoenixHasNotConfig } = await doFetchTracingConfig({ appId, provider: TracingProvider.phoenix })
    if (!phoenixHasNotConfig)
      setPhoenixConfig(phoenixConfig as PhoenixConfig)
    const { tracing_config: langSmithConfig, has_not_configured: langSmithHasNotConfig } = await doFetchTracingConfig({ appId, provider: TracingProvider.langSmith })
    if (!langSmithHasNotConfig)
      setLangSmithConfig(langSmithConfig as LangSmithConfig)
    const { tracing_config: langFuseConfig, has_not_configured: langFuseHasNotConfig } = await doFetchTracingConfig({ appId, provider: TracingProvider.langfuse })
    if (!langFuseHasNotConfig)
      setLangFuseConfig(langFuseConfig as LangFuseConfig)
    const { tracing_config: opikConfig, has_not_configured: OpikHasNotConfig } = await doFetchTracingConfig({ appId, provider: TracingProvider.opik })
    if (!OpikHasNotConfig)
      setOpikConfig(opikConfig as OpikConfig)
    const { tracing_config: weaveConfig, has_not_configured: weaveHasNotConfig } = await doFetchTracingConfig({ appId, provider: TracingProvider.weave })
    if (!weaveHasNotConfig)
      setWeaveConfig(weaveConfig as WeaveConfig)
    const { tracing_config: aliyunConfig, has_not_configured: aliyunHasNotConfig } = await doFetchTracingConfig({ appId, provider: TracingProvider.aliyun })
    if (!aliyunHasNotConfig)
      setAliyunConfig(aliyunConfig as AliyunConfig)
  }

  const handleTracingConfigUpdated = async (provider: TracingProvider) => {
    // call api to hide secret key value
    const { tracing_config } = await doFetchTracingConfig({ appId, provider })
    if (provider === TracingProvider.arize)
      setArizeConfig(tracing_config as ArizeConfig)
    else if (provider === TracingProvider.phoenix)
      setPhoenixConfig(tracing_config as PhoenixConfig)
    else if (provider === TracingProvider.langSmith)
      setLangSmithConfig(tracing_config as LangSmithConfig)
    else if (provider === TracingProvider.langfuse)
      setLangFuseConfig(tracing_config as LangFuseConfig)
    else if (provider === TracingProvider.opik)
      setOpikConfig(tracing_config as OpikConfig)
    else if (provider === TracingProvider.weave)
      setWeaveConfig(tracing_config as WeaveConfig)
    else if (provider === TracingProvider.aliyun)
      setAliyunConfig(tracing_config as AliyunConfig)
  }

  const handleTracingConfigRemoved = (provider: TracingProvider) => {
    if (provider === TracingProvider.arize)
      setArizeConfig(null)
    else if (provider === TracingProvider.phoenix)
      setPhoenixConfig(null)
    else if (provider === TracingProvider.langSmith)
      setLangSmithConfig(null)
    else if (provider === TracingProvider.langfuse)
      setLangFuseConfig(null)
    else if (provider === TracingProvider.opik)
      setOpikConfig(null)
    else if (provider === TracingProvider.weave)
      setWeaveConfig(null)
    else if (provider === TracingProvider.aliyun)
      setAliyunConfig(null)
    if (provider === inUseTracingProvider) {
      handleTracingStatusChange({
        enabled: false,
        tracing_provider: null,
      }, true)
    }
  }

  useEffect(() => {
    (async () => {
      const tracingStatus = await fetchTracingStatus({ appId })
      setTracingStatus(tracingStatus)
      await fetchTracingConfig()
      setLoaded()
    })()
    // eslint-disable-next-line react-hooks/exhaustive-deps
  }, [])

  const [controlShowPopup, setControlShowPopup] = useState<number>(0)
  const showPopup = useCallback(() => {
    setControlShowPopup(Date.now())
  }, [setControlShowPopup])
  if (!isLoaded) {
    return (
      <div className='mb-3 flex items-center justify-between'>
        <div className='w-[200px]'>
          <Loading />
        </div>
      </div>
    )
  }

  return (
    <div className={cn('flex items-center justify-between')}>
      <div
        className={cn(
          'flex cursor-pointer items-center rounded-xl border-l-[0.5px] border-t border-effects-highlight bg-background-default-dodge p-2 shadow-xs hover:border-effects-highlight-lightmode-off hover:bg-background-default-lighter',
          controlShowPopup && 'border-effects-highlight-lightmode-off bg-background-default-lighter',
        )}
        onClick={showPopup}
      >
        {!inUseTracingProvider && (
          <>
            <TracingIcon size='md' />
            <div className='system-sm-semibold mx-2 text-text-secondary'>{t(`${I18N_PREFIX}.title`)}</div>
            <div className='flex items-center' onClick={e => e.stopPropagation()}>
              <ConfigButton
                appId={appId}
                readOnly={readOnly}
                hasConfigured={false}
                enabled={enabled}
                onStatusChange={handleTracingEnabledChange}
                chosenProvider={inUseTracingProvider}
                onChooseProvider={handleChooseProvider}
                arizeConfig={arizeConfig}
                phoenixConfig={phoenixConfig}
                langSmithConfig={langSmithConfig}
                langFuseConfig={langFuseConfig}
                opikConfig={opikConfig}
                weaveConfig={weaveConfig}
                aliyunConfig={aliyunConfig}
                onConfigUpdated={handleTracingConfigUpdated}
                onConfigRemoved={handleTracingConfigRemoved}
                controlShowPopup={controlShowPopup}
              />
            </div>
            <Divider type='vertical' className='h-3.5' />
            <div className='rounded-md p-1'>
              <RiArrowDownDoubleLine className='h-4 w-4 text-text-tertiary' />
            </div>
          </>
        )}
        {hasConfiguredTracing && (
          <>
            <div className='ml-4 mr-1 flex items-center'>
              <Indicator color={enabled ? 'green' : 'gray'} />
              <div className='system-xs-semibold-uppercase ml-1.5 text-text-tertiary'>
                {t(`${I18N_PREFIX}.${enabled ? 'enabled' : 'disabled'}`)}
              </div>
            </div>
            {InUseProviderIcon && <InUseProviderIcon className='ml-1 h-4' />}
            <Divider type='vertical' className='h-3.5' />
            <div className='flex items-center' onClick={e => e.stopPropagation()}>
              <ConfigButton
                appId={appId}
                readOnly={readOnly}
                hasConfigured
                className='ml-2'
                enabled={enabled}
                onStatusChange={handleTracingEnabledChange}
                chosenProvider={inUseTracingProvider}
                onChooseProvider={handleChooseProvider}
                arizeConfig={arizeConfig}
                phoenixConfig={phoenixConfig}
                langSmithConfig={langSmithConfig}
                langFuseConfig={langFuseConfig}
                opikConfig={opikConfig}
                weaveConfig={weaveConfig}
                aliyunConfig={aliyunConfig}
                onConfigUpdated={handleTracingConfigUpdated}
                onConfigRemoved={handleTracingConfigRemoved}
                controlShowPopup={controlShowPopup}
              />
            </div>
          </>
        )}
      </div >
    </div >
  )
}
export default React.memo(Panel)<|MERGE_RESOLUTION|>--- conflicted
+++ resolved
@@ -1,30 +1,18 @@
 'use client'
 import type { FC } from 'react'
 import React, { useCallback, useEffect, useState } from 'react'
-import { RiArrowDownDoubleLine } from '@remixicon/react'
+import {
+  RiArrowDownDoubleLine,
+} from '@remixicon/react'
 import { useTranslation } from 'react-i18next'
 import { usePathname } from 'next/navigation'
 import { useBoolean } from 'ahooks'
-<<<<<<< HEAD
-import type { AliyunConfig, LangFuseConfig, LangSmithConfig, OpikConfig, WeaveConfig } from './type'
-=======
-import type { ArizeConfig, LangFuseConfig, LangSmithConfig, OpikConfig, PhoenixConfig, WeaveConfig } from './type'
->>>>>>> ebc4fdc4
+import type { AliyunConfig, ArizeConfig, LangFuseConfig, LangSmithConfig, OpikConfig, PhoenixConfig, WeaveConfig } from './type'
 import { TracingProvider } from './type'
 import TracingIcon from './tracing-icon'
 import ConfigButton from './config-button'
 import cn from '@/utils/classnames'
-<<<<<<< HEAD
-import {
-  AliyunIcon,
-  LangfuseIcon,
-  LangsmithIcon,
-  OpikIcon,
-  WeaveIcon,
-} from '@/app/components/base/icons/src/public/tracing'
-=======
-import { ArizeIcon, LangfuseIcon, LangsmithIcon, OpikIcon, PhoenixIcon, WeaveIcon } from '@/app/components/base/icons/src/public/tracing'
->>>>>>> ebc4fdc4
+import { AliyunIcon, ArizeIcon, LangfuseIcon, LangsmithIcon, OpikIcon, PhoenixIcon, WeaveIcon } from '@/app/components/base/icons/src/public/tracing'
 import Indicator from '@/app/components/header/indicator'
 import { fetchTracingConfig as doFetchTracingConfig, fetchTracingStatus, updateTracingStatus } from '@/service/apps'
 import type { TracingStatus } from '@/models/app'
@@ -74,20 +62,6 @@
   }
   const inUseTracingProvider: TracingProvider | null = tracingStatus?.tracing_provider || null
 
-<<<<<<< HEAD
-  const InUseProviderIcon
-    = inUseTracingProvider === TracingProvider.langSmith
-      ? LangsmithIcon
-      : inUseTracingProvider === TracingProvider.langfuse
-        ? LangfuseIcon
-        : inUseTracingProvider === TracingProvider.opik
-          ? OpikIcon
-          : inUseTracingProvider === TracingProvider.weave
-            ? WeaveIcon
-            : inUseTracingProvider === TracingProvider.aliyun
-              ? AliyunIcon
-            : LangsmithIcon
-=======
   const providerIconMap: Record<TracingProvider, React.FC<{ className?: string }>> = {
     [TracingProvider.arize]: ArizeIcon,
     [TracingProvider.phoenix]: PhoenixIcon,
@@ -95,9 +69,9 @@
     [TracingProvider.langfuse]: LangfuseIcon,
     [TracingProvider.opik]: OpikIcon,
     [TracingProvider.weave]: WeaveIcon,
+    [TracingProvider.aliyun]: AliyunIcon,
   }
   const InUseProviderIcon = inUseTracingProvider ? providerIconMap[inUseTracingProvider] : undefined
->>>>>>> ebc4fdc4
 
   const [arizeConfig, setArizeConfig] = useState<ArizeConfig | null>(null)
   const [phoenixConfig, setPhoenixConfig] = useState<PhoenixConfig | null>(null)
@@ -105,12 +79,8 @@
   const [langFuseConfig, setLangFuseConfig] = useState<LangFuseConfig | null>(null)
   const [opikConfig, setOpikConfig] = useState<OpikConfig | null>(null)
   const [weaveConfig, setWeaveConfig] = useState<WeaveConfig | null>(null)
-<<<<<<< HEAD
   const [aliyunConfig, setAliyunConfig] = useState<AliyunConfig | null>(null)
-  const hasConfiguredTracing = !!(langSmithConfig || langFuseConfig || opikConfig || weaveConfig || aliyunConfig)
-=======
-  const hasConfiguredTracing = !!(langSmithConfig || langFuseConfig || opikConfig || weaveConfig || arizeConfig || phoenixConfig)
->>>>>>> ebc4fdc4
+  const hasConfiguredTracing = !!(langSmithConfig || langFuseConfig || opikConfig || weaveConfig || arizeConfig || phoenixConfig || aliyunConfig)
 
   const fetchTracingConfig = async () => {
     const { tracing_config: arizeConfig, has_not_configured: arizeHasNotConfig } = await doFetchTracingConfig({ appId, provider: TracingProvider.arize })
