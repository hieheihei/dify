--- conflicted
+++ resolved
@@ -30,14 +30,11 @@
   entity: string
   project: string
   endpoint: string
-<<<<<<< HEAD
+  host: string
 }
 
 export type AliyunConfig = {
   app_name: string
   license_key: string
   endpoint: string
-=======
-  host: string
->>>>>>> b2ac11bc
 }